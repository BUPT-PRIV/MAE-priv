--- conflicted
+++ resolved
@@ -22,23 +22,13 @@
 
 ### ViT-Small
 
-<<<<<<< HEAD
-| pretrain epoch | representation | accuracy | 10-NN |                            config                            |                            weight                            |                             log                              |
-| :------------: | :------------: | :------: | :---: | :----------------------------------------------------------: | :----------------------------------------------------------: | :----------------------------------------------------------: |
-|      100       |      GAP       |  76.58%  |   -   | [pretrain](cfgs/pretrain/baseline_small/ViT-S_100E_Norm_GAP.yaml) [finetune](cfgs/finetune/ViT-S_50E_GAP.yaml) | [pretrain](https://drive.google.com/file/d/1FZ2ii8FtbO6TDIU9scEH85nVANOLQac1/view?usp=sharing) finetune | [pretrain](https://drive.google.com/file/d/1IuAqrz23PwaA1_B9bYYqD0P4cXAYf2ZE/view?usp=sharing) finetune |
-|      200       |      GAP       |    -     |   -   | [pretrain](cfgs/pretrain/baseline_small/ViT-S_200E_Norm_GAP.yaml) [finetune](cfgs/finetune/ViT-S_50E_GAP.yaml) | [pretrain](https://drive.google.com/file/d/1ufbovFHqYhz78Usz01SQ3mNlL0NoqIjC/view?usp=sharing) finetune | [pretrain](https://drive.google.com/file/d/116tiw2HqXQxr4i0xU_ZRDa6IDLP3wvwy/view?usp=sharing) finetune |
-|      400       |      GAP       |  77.56%  | 20.8  | [pretrain](cfgs/pretrain/baseline_small/ViT-S_400E_Norm_GAP.yaml) [finetune](cfgs/finetune/ViT-S_50E_GAP.yaml) | [pretrain](https://drive.google.com/file/d/1GEuNN4yYYkjnKJyh65GDoEfH5s1AOPYm/view?usp=sharing) [finetune](https://drive.google.com/file/d/1v7Iy_FtNpDK89aCsTkAOH3fGZixv_dVs/view?usp=sharing) | [pretrain](https://drive.google.com/file/d/1iBastCBVK6goDtjqXSILyuqtR0ppbCmo/view?usp=sharing) [finetune](https://drive.google.com/file/d/1T8titxifdMm55UOP7lkGc27g7UPj97Jh/view?usp=sharing) |
-|      800       |      GAP       |    -     |   -   | [pretrain](cfgs/pretrain/baseline_small/ViT-S_800E_Norm_GAP.yaml) [finetune](cfgs/finetune/ViT-S_50E_GAP.yaml) | [pretrain](https://drive.google.com/file/d/1dmzysQ2phLcbNfrmuSdsK_I5ltokOVXk/view?usp=sharing) finetune | [pretrain](https://drive.google.com/file/d/17mPfUCclcCmWOmQneaNYTQQmYWl3T2U7/view?usp=sharing) finetune |
-|      1600      |      GAP       |    -     |   -   | [pretrain](cfgs/pretrain/baseline_small/ViT-S_1600E_Norm_GAP.yaml) [finetune](cfgs/finetune/ViT-S_50E_GAP.yaml) |                      pretrain finetune                       |                      pretrain finetune                       |
-=======
 | pretrain epoch | repre. | ft. top1 | k-NN |                            config                            |                            weight                            |                             log                              |
 | :------------: | :----: | :------: | :--: | :----------------------------------------------------------: | :----------------------------------------------------------: | :----------------------------------------------------------: |
 |      100       |  GAP   |  76.58%  |  -   | [pretrain](cfgs/pretrain/baseline_small/ViT-S_100E_Norm_GAP.yaml) [finetune](cfgs/finetune/ViT-S_50E_GAP.yaml) | [pretrain](https://drive.google.com/file/d/1FZ2ii8FtbO6TDIU9scEH85nVANOLQac1/view?usp=sharing) finetune | [pretrain](https://drive.google.com/file/d/1IuAqrz23PwaA1_B9bYYqD0P4cXAYf2ZE/view?usp=sharing) finetune |
 |      200       |  GAP   |    -     |  -   | [pretrain](cfgs/pretrain/baseline_small/ViT-S_200E_Norm_GAP.yaml) [finetune](cfgs/finetune/ViT-S_50E_GAP.yaml) | [pretrain](https://drive.google.com/file/d/1ufbovFHqYhz78Usz01SQ3mNlL0NoqIjC/view?usp=sharing) finetune | [pretrain](https://drive.google.com/file/d/116tiw2HqXQxr4i0xU_ZRDa6IDLP3wvwy/view?usp=sharing) finetune |
-|      400       |  GAP   |  77.56%  |  -   | [pretrain](cfgs/pretrain/baseline_small/ViT-S_400E_Norm_GAP.yaml) [finetune](cfgs/finetune/ViT-S_50E_GAP.yaml) | [pretrain](https://drive.google.com/file/d/1GEuNN4yYYkjnKJyh65GDoEfH5s1AOPYm/view?usp=sharing) [finetune](https://drive.google.com/file/d/1v7Iy_FtNpDK89aCsTkAOH3fGZixv_dVs/view?usp=sharing) | [pretrain](https://drive.google.com/file/d/1iBastCBVK6goDtjqXSILyuqtR0ppbCmo/view?usp=sharing) [finetune](https://drive.google.com/file/d/1T8titxifdMm55UOP7lkGc27g7UPj97Jh/view?usp=sharing) |
+|      400       |  GAP   |  77.56%  |  20.8  | [pretrain](cfgs/pretrain/baseline_small/ViT-S_400E_Norm_GAP.yaml) [finetune](cfgs/finetune/ViT-S_50E_GAP.yaml) | [pretrain](https://drive.google.com/file/d/1GEuNN4yYYkjnKJyh65GDoEfH5s1AOPYm/view?usp=sharing) [finetune](https://drive.google.com/file/d/1v7Iy_FtNpDK89aCsTkAOH3fGZixv_dVs/view?usp=sharing) | [pretrain](https://drive.google.com/file/d/1iBastCBVK6goDtjqXSILyuqtR0ppbCmo/view?usp=sharing) [finetune](https://drive.google.com/file/d/1T8titxifdMm55UOP7lkGc27g7UPj97Jh/view?usp=sharing) |
 |      800       |  GAP   |    -     |  -   | [pretrain](cfgs/pretrain/baseline_small/ViT-S_800E_Norm_GAP.yaml) [finetune](cfgs/finetune/ViT-S_50E_GAP.yaml) | [pretrain](https://drive.google.com/file/d/1dmzysQ2phLcbNfrmuSdsK_I5ltokOVXk/view?usp=sharing) finetune | [pretrain](https://drive.google.com/file/d/17mPfUCclcCmWOmQneaNYTQQmYWl3T2U7/view?usp=sharing) finetune |
 |      1600      |  GAP   |    -     |  -   | [pretrain](cfgs/pretrain/baseline_small/ViT-S_1600E_Norm_GAP.yaml) [finetune](cfgs/finetune/ViT-S_50E_GAP.yaml) |                      pretrain finetune                       |                      pretrain finetune                       |
->>>>>>> f1fea374
 
 - We finetune models by 50 epochs as default.
 - [BaiduNetdisk](https://pan.baidu.com/s/1zc2JI_oJUS5l0hHcMIQa7w) （2lt1）
@@ -98,13 +88,7 @@
 
 ### k-NN Evaluation of Pretrain Model
 
-<<<<<<< HEAD
-If `finetune` is dir, all of checkpoints (`finetune/*.pth`) will be evaluated and results will be aggregated into `save_path/output.txt`.
-
-#### ViT-Small
-=======
 #### ViT-Small with 1-node (8-GPU, NVIDIA GeForce RTX 3090), GAP.
->>>>>>> f1fea374
 
 ```shell
 sh run_knn.sh \
