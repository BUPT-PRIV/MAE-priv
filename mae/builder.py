import math
import torch
from torch.functional import Tensor
import torch.nn as nn
import torch.nn.functional as F
from functools import partial

from .vision_transformer import Block
<<<<<<< HEAD
from .pyramid_reconstruction_image_transformer import PriTEncoder, _init_vit_weights

=======
from .mix_mae import Mix_MAE
>>>>>>> 92b09f86

class MAE(nn.Module):
    """
    Build a MAE model with a encoder and encoder
    https://arxiv.org/abs/2111.06377
    """

    def __init__(self, encoder, image_size=224, decoder_dim=512, decoder_depth=8, normalized_pixel=False,
                 mix_mode=None, mix_alpha=0.0):
        super(MAE, self).__init__()

        self.image_size = image_size
        self.normalized_pixel = normalized_pixel  # TODO

        # build encoder
        self.encoder = encoder()
        self.num_patches = self.encoder.num_patches
        self.patch_size = self.encoder.patch_size
        self.visible_size = self.encoder.visible_size
        self.use_mean_pooling = self.encoder.use_mean_pooling

        # build dim_proj
        # Bx(14*14*0.75)x512 = Bx147x512
        self.mask_token = nn.Parameter(torch.zeros(1, 1, decoder_dim))
        self.dim_proj = nn.Linear(self.encoder.embed_dim, decoder_dim)
        self.decoder_pos_embed = self.encoder.build_2d_sincos_position_embedding(embed_dim=decoder_dim, decode=True)

        # build decoder
        self.decoder = self._build_decoder(
            decoder_dim=decoder_dim, decoder_head=decoder_dim // 64, decoder_depth=decoder_depth
        )
        self.decoder_norm = nn.LayerNorm(decoder_dim, eps=1e-6)

        self.color_channel = 6 if mix_mode is not None else 3
        self.decoder_linear_proj = nn.Linear(decoder_dim, self.patch_size[0] * self.patch_size[1] * self.color_channel)

        # mix mae
        self.mix_up = None
        if mix_mode is not None:
            self.mix_up = Mix_MAE(mode=mix_mode, alpha=mix_alpha)

        # weight initialization
        for name, m in self.decoder.named_modules():
            if isinstance(m, nn.Linear):
                if 'qkv' in name:
                    # treat the weights of Q, K, V separately
                    val = math.sqrt(6. / float(m.weight.shape[0] // 3 + m.weight.shape[1]))
                    nn.init.uniform_(m.weight, -val, val)
                else:
                    nn.init.xavier_uniform_(m.weight)
                nn.init.zeros_(m.bias)

    def _build_decoder(self, decoder_dim=512, decoder_head=8, decoder_depth=8):
        blocks = [
            Block(
                dim=decoder_dim, num_heads=decoder_head, mlp_ratio=4, qkv_bias=True, drop=0.,
                attn_drop=0., drop_path=0., norm_layer=partial(nn.LayerNorm, eps=1e-6), act_layer=nn.GELU)
            for i in range(decoder_depth)
        ]
        return nn.Sequential(*blocks)

    def _mse_loss(self, x, y, masked_index=None):
        if masked_index is not None:
            return F.mse_loss(x[:, masked_index, :], y[:, masked_index, :], reduction="mean")
        else:
            return F.mse_loss(x, y, reduction="mean")

    def forward(self, x):
        if self.mix_up is not None:
            x, target = self.mix_up(x)
        else:
            target = x

        # encode visible token
        B, C, H, W = target.size()  # B, 3, 224, 224
        encoded_visible_patches, shuffle = self.encoder(x)

        # un-shuffle  with positional embedding
        encoded_visible_patches = self.dim_proj(encoded_visible_patches)  # Bx49x768 --> Bx49x512
        decoder_input = torch.cat(
            [encoded_visible_patches, self.mask_token.repeat([B, self.num_patches - self.visible_size, 1])], dim=1
        )[:, shuffle.sort()[1], :]  # Bx49x512 + Bx147x512 --> Bx196x512
        decoder_input = decoder_input + self.decoder_pos_embed

        # decode (encoded_visible_patches + mask_token)
        decoder_output = self.decoder(decoder_input)  # Bx(14*14)x512
        decoder_output = self.decoder_norm(decoder_output)
        decoder_output = self.decoder_linear_proj(decoder_output)  # Bx(14*14)x512 --> Bx(14*14)x(16*16*3)

        # target
        target = target.view(
            [B, C, H // self.patch_size[0], self.patch_size[0], W // self.patch_size[1], self.patch_size[1]]
        )  # Bx3x224x224 --> Bx3x16x14x16x14
        # Bx3x14x16x14x16 --> Bx(14*14)x(16*16*3)
        target = target.permute([0, 2, 4, 3, 5, 1]).reshape(B, self.num_patches, -1, C)
        if self.normalized_pixel:
            mean = target.mean(dim=-2, keepdim=True)
            std = target.var(dim=-2, unbiased=True, keepdim=True).sqrt()
            target = (target - mean) / (std + 1e-6)
        target = target.view(B, self.num_patches, -1)

        return self._mse_loss(decoder_output, target, masked_index=shuffle[self.visible_size:])


class PriT(nn.Module):
    """
    Build a PyramidReconstructionImageTransformer (PriT) model with a encoder and encoder
    """

    def __init__(self, encoder, decoder_dim=512, decoder_depth=8,
                 normalized_pixel=False, pyramid_reconstruction=False):
        super().__init__()
        self.encoder: PriTEncoder = encoder()
        self.normalized_pixel = normalized_pixel
        self.pyramid_reconstruction = pyramid_reconstruction
        if pyramid_reconstruction:
            raise NotImplementedError

        stride = self.encoder.stride
        out_size = self.encoder.out_size
        norm_layer = self.encoder.norm_layer
        num_features = self.encoder.num_features
        num_heads = decoder_dim // (num_features // self.encoder.num_heads)
        self.stride = self.encoder.stride
        self.num_patches = self.encoder.num_patches
        self.num_visible = self.encoder.num_visible

        # build encoder linear projection
        self.encoder_linear_proj = nn.Linear(num_features, decoder_dim)

        # build decoder
        self.mask_token = nn.Parameter(torch.zeros(1, 1, decoder_dim))
        self.decoder_pos_embed = self.encoder.build_2d_sincos_position_embedding(
            out_size[0], out_size[1], decoder_dim, decode=True)
        self.decoder_blocks = self.encoder._build_blocks(decoder_dim, num_heads, decoder_depth)
        self.decoder_norm = norm_layer(decoder_dim, eps=1e-6)
        self.decoder_linear_proj = nn.Linear(decoder_dim, stride ** 2 * 3)

        # weight initialization for decoder, ViT (timm)
        self.init_weights()

        # weight initialization, MOCO v3
        for name, m in self.decoder_blocks.named_modules():
            if isinstance(m, nn.Linear):
                if 'qkv' in name:
                    # treat the weights of Q, K, V separately
                    val = math.sqrt(6. / float(m.weight.shape[0] // 3 + m.weight.shape[1]))
                    nn.init.uniform_(m.weight, -val, val)
                else:
                    nn.init.xavier_uniform_(m.weight)
                if m.bias is not None:
                    nn.init.zeros_(m.bias)

    def init_weights(self):
        self.apply(_init_vit_weights)

    def get_target(self, img) -> torch.Tensor:
        B, C, H, W = img.shape
        target = img.view(B, C, H // self.stride, self.stride, W // self.stride, self.stride)
        target = target.permute([0, 2, 4, 3, 5, 1]).reshape(B, self.num_patches, -1, C)  # Bx49x(32*32)*C

        # patch normalize
        if self.normalized_pixel:
            mean = target.mean(dim=-2, keepdim=True)
            std = target.std(dim=-2, keepdim=True)
            target = (target - mean) / (std + 1e-6)

        target = target.flatten(2)  # Bx49x(32*32*3)
        return target

    def forward(self, x):
        # encode visible patches
        encoded_visible_patches, shuffle = self.encoder(x)  # Bx12xL
        encoded_visible_patches = self.encoder_linear_proj(encoded_visible_patches)  # Bx12x decoder_dim

        # un-shuffle
        num_masked = self.num_patches - self.num_visible
        masked_inds = shuffle[self.num_visible:]
        mask_token = self.mask_token.repeat([x.size(0), num_masked, 1])
        all_tokens = torch.cat((encoded_visible_patches, mask_token), dim=1)  # Bx12x decoder_dim + Bx37x decoder_dim --> Bx49x decoder_dim
        all_tokens = all_tokens[:, shuffle.argsort()]

        # with positional embedding
        all_tokens = all_tokens + self.decoder_pos_embed

        # decode all tokens
        decoded_all_token = self.decoder_blocks(all_tokens)  # Bx49x decoder_dim
        decoded_masked_token = decoded_all_token[:, masked_inds] if num_masked > 0 else decoded_all_token
        decoded_masked_token = self.decoder_norm(decoded_masked_token)
        decoded_masked_token = self.decoder_linear_proj(decoded_masked_token)  # Bx37x(32*32*3)

        # generate target
        target = self.get_target(x)  # Bx49x(32*32*3)
        masked_target = target[:, masked_inds] if num_masked > 0 else target

        return self.loss(decoded_masked_token, masked_target)

    def loss(self, img, target):
        return F.mse_loss(img, target)<|MERGE_RESOLUTION|>--- conflicted
+++ resolved
@@ -6,12 +6,9 @@
 from functools import partial
 
 from .vision_transformer import Block
-<<<<<<< HEAD
+from .mix_mae import Mix_MAE
 from .pyramid_reconstruction_image_transformer import PriTEncoder, _init_vit_weights
 
-=======
-from .mix_mae import Mix_MAE
->>>>>>> 92b09f86
 
 class MAE(nn.Module):
     """
